import json
import re
import socket


class ContentIncomplete(ValueError):
    """expected size < defined size in header"""


class ContentOverlow(ValueError):
    """expected size > defined size in header"""


class Transport:
    r"""Transport message protocol
    ---------------------------------
    ... Content-Length: <length>\r\n    # header
    ... \r\n                            # separator
    ... content                         # content
    """

    def __init__(self, message: str):
        self.message = message

    def __repr__(self):
        return f"Transport(message='{self.message}')"

    def to_bytes(self):
        content_encoded = self.message.encode()
        header = f"Content-Length: {len(content_encoded)}"
        return b"\r\n\r\n".join([header.encode("ascii"), content_encoded])

    CONTENT_LENGTH_PATTERN = re.compile(r"Content-Length: (\d+)")

    @staticmethod
    def get_content_length(header: str):
        for line in header.splitlines():
            match = Transport.CONTENT_LENGTH_PATTERN.match(line)
            if match:
                return int(match.group(1))
        raise ValueError("Content-Length not found")

    @classmethod
    def from_bytes(cls, buf: bytes):

        try:
            header, body = buf.split(b"\r\n\r\n")
        except Exception:
            raise ValueError("unable get header")

        content_length = cls.get_content_length(header.decode("ascii"))
        expected_length = len(body)

        if expected_length < content_length:
            raise ContentIncomplete(
                f"want {content_length}, expected {expected_length}"
            )

        if expected_length == content_length:
            return cls(body.decode())

        if expected_length > content_length:
            raise ContentOverlow(f"want {content_length}, expected {expected_length}")


def request(message: str, *, timeout=60) -> str:

    with socket.socket(socket.AF_INET, socket.SOCK_STREAM) as sock:
        sock.connect(("127.0.0.1", 9005))
<<<<<<< HEAD
        tmsg = TransportMessage(message)
        sock.sendall(tmsg.to_bytes())
        sock.settimeout(timeout)
=======
        request_msg = Transport(message)
        sock.sendall(request_msg.to_bytes())
>>>>>>> 0bc88636

        buffer = []
        buf_size = 4096

<<<<<<< HEAD
        try:
            while True:
                msg = sock.recv(1024)
                buffer.append(msg)
                try:
                    tmsg = TransportMessage.from_bytes(b"".join(buffer))

                except ContentIncomplete:
                    continue

                if len(msg) < 1024:
                    break
            return tmsg.message

        except socket.timeout:
            return TransportMessage(
                json.dumps({"error": {"code": 5000, "message": "request timedout"}})
            ).message
=======
        while True:
            buf = sock.recv(buf_size)
            buffer.append(buf)

            try:
                response_msg = Transport.from_bytes(b"".join(buffer))
            except ContentIncomplete:
                continue
            if len(buf) < buf_size:
                break

        return response_msg.message
>>>>>>> 0bc88636


class RPC(dict):
    """RPC base class"""

    def to_str(self):
        """dump to str"""
        return json.dumps(self)

    @classmethod
    def from_str(cls, s):
        """load from str"""
        return cls(json.loads(s))<|MERGE_RESOLUTION|>--- conflicted
+++ resolved
@@ -67,25 +67,18 @@
 
     with socket.socket(socket.AF_INET, socket.SOCK_STREAM) as sock:
         sock.connect(("127.0.0.1", 9005))
-<<<<<<< HEAD
-        tmsg = TransportMessage(message)
+        tmsg = Transport(message)
         sock.sendall(tmsg.to_bytes())
         sock.settimeout(timeout)
-=======
-        request_msg = Transport(message)
-        sock.sendall(request_msg.to_bytes())
->>>>>>> 0bc88636
 
         buffer = []
-        buf_size = 4096
 
-<<<<<<< HEAD
         try:
             while True:
                 msg = sock.recv(1024)
                 buffer.append(msg)
                 try:
-                    tmsg = TransportMessage.from_bytes(b"".join(buffer))
+                    tmsg = Transport.from_bytes(b"".join(buffer))
 
                 except ContentIncomplete:
                     continue
@@ -95,23 +88,9 @@
             return tmsg.message
 
         except socket.timeout:
-            return TransportMessage(
+            return Transport(
                 json.dumps({"error": {"code": 5000, "message": "request timedout"}})
             ).message
-=======
-        while True:
-            buf = sock.recv(buf_size)
-            buffer.append(buf)
-
-            try:
-                response_msg = Transport.from_bytes(b"".join(buffer))
-            except ContentIncomplete:
-                continue
-            if len(buf) < buf_size:
-                break
-
-        return response_msg.message
->>>>>>> 0bc88636
 
 
 class RPC(dict):
